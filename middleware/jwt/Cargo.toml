[package]
name = "gotham_middleware_jwt"
version = "0.6.0"
authors = ["Nicholas Young <nyoung@uptime.ventures>",
          "Colin Bankier <colinbankier@gmail.com>",
          "Isaac Whitfield <iw@whitfin.io>",
          "Judson Lester <nyarly@gmail.com>",
          "Bradley Beddoes <bradleybeddoes@gmail.com>"]
description = "JWT middleware for the Gotham web framework."
repository = "https://github.com/gotham-rs/gotham"
keywords = ["gotham-middleware", "jwt", "jsonwebtoken", "authentication"]
homepage = "https://gotham.rs"
readme = "README.md"
license = "MIT/Apache-2.0"
edition = "2018"

[dependencies]
futures = "0.3.1"
<<<<<<< HEAD
gotham = { path = "../../gotham", version = "0.5.0", default-features = false }
gotham_derive = { path = "../../gotham_derive", version = "0.5.0" }
serde = { version = "1.0", features = ["derive"] }
=======
gotham = { path = "../../gotham", version = "0.6.0", default-features = false }
gotham_derive = { path = "../../gotham_derive", version = "0.6.0" }
serde = "1.0"
serde_derive = "1.0"
>>>>>>> 0968caec
jsonwebtoken = "7.0"
log = "0.4"<|MERGE_RESOLUTION|>--- conflicted
+++ resolved
@@ -16,15 +16,8 @@
 
 [dependencies]
 futures = "0.3.1"
-<<<<<<< HEAD
-gotham = { path = "../../gotham", version = "0.5.0", default-features = false }
-gotham_derive = { path = "../../gotham_derive", version = "0.5.0" }
-serde = { version = "1.0", features = ["derive"] }
-=======
 gotham = { path = "../../gotham", version = "0.6.0", default-features = false }
 gotham_derive = { path = "../../gotham_derive", version = "0.6.0" }
-serde = "1.0"
-serde_derive = "1.0"
->>>>>>> 0968caec
+serde = { version = "1.0", features = ["derive"] }
 jsonwebtoken = "7.0"
 log = "0.4"