[package]
name = "gotham_middleware_diesel"
version = "0.1.0"
authors = ["Shaun Mangelsdorf <s.mangelsdorf@gmail.com>",
           "Bradley Beddoes <bradleybeddoes@gmail.com>"]
description = "A Gotham Middleware that provides access to a Diesel connection via an R2D2 pool to allow other Middleware and Handlers to interact with a database."
license = "MIT/Apache-2.0"
homepage = "https://gotham.rs"
repository = "https://github.com/gotham-rs/middleware-diesel"
readme = "README.md"
categories = ["web-programming::http-server"]
keywords = ["http", "async", "web", "framework", "gotham"]

[features]
postgres = ["diesel/postgres"]
sqlite = ["diesel/sqlite"]
mysql = ["diesel/mysql"]

[dependencies]
log = "0.3.0"
futures = "0.1.0"
gotham = { git = "https://github.com/gotham-rs/gotham" }
<<<<<<< HEAD
gotham_derive = { git = "https://github.com/gotham-rs/gotham" }
=======
gotham_derive = {  git = "https://github.com/gotham-rs/gotham" }

diesel = { version = "1.0.0-beta1" }
r2d2 = "0.8.1"
r2d2-diesel = "1.0.0-beta1"
>>>>>>> c3e1f4fe

[dev-dependencies]
diesel = { features = ["sqlite"] }<|MERGE_RESOLUTION|>--- conflicted
+++ resolved
@@ -20,15 +20,11 @@
 log = "0.3.0"
 futures = "0.1.0"
 gotham = { git = "https://github.com/gotham-rs/gotham" }
-<<<<<<< HEAD
 gotham_derive = { git = "https://github.com/gotham-rs/gotham" }
-=======
-gotham_derive = {  git = "https://github.com/gotham-rs/gotham" }
 
 diesel = { version = "1.0.0-beta1" }
 r2d2 = "0.8.1"
 r2d2-diesel = "1.0.0-beta1"
->>>>>>> c3e1f4fe
 
 [dev-dependencies]
 diesel = { features = ["sqlite"] }