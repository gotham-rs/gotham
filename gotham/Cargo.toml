[package]
name = "gotham"
version = "0.6.0" # Alter html_root_url in lib.rs also
authors = ["Shaun Mangelsdorf <s.mangelsdorf@gmail.com>",
          "Colin Bankier <colinbankier@gmail.com>",
		  "Dominic Meiser <git@msrd0.de>",
          "Isaac Whitfield <iw@whitfin.io>",
          "Judson Lester <nyarly@gmail.com>",
          "Bradley Beddoes <bradleybeddoes@gmail.com>"]
description = "A flexible web framework that promotes stability, safety, security and speed."
license = "MIT/Apache-2.0"
homepage = "https://gotham.rs"
repository = "https://github.com/gotham-rs/gotham"
readme = "README.md"
categories = ["web-programming::http-server"]
keywords = ["http", "async", "web", "framework", "server"]
edition = "2018"

[features]
default = ["derive", "http2", "testing"]
derive = ["gotham_derive"]
http2 = ["hyper/http2"]
rustls = ["tokio-rustls"]
testing = ["hyper/client"]

[dependencies]
borrow-bag = { path = "../misc/borrow_bag", version = "1.1" }
gotham_derive = { path = "../gotham_derive", version = "0.6", optional = true }

anyhow = "1.0"
base64 = "0.13"
bincode = "1.0"
bytes = "1.0"
chrono = { version = "0.4", features = ["clock"], default-features = false }
cookie = "0.15"
futures-util = "0.3.14"
httpdate = "1.0"
<<<<<<< HEAD
hyper = { version = "0.14.3", features = ["full"] }
=======
hyper = { version = "0.14.12", features = ["http1", "runtime", "server", "stream"] }
itertools = "0.10.0"
>>>>>>> 38789dd5
linked-hash-map = "0.5.3"
log = "0.4"
mime = "0.3.15"
mime_guess = "2.0.1"
num_cpus = "1.8"
percent-encoding = "2.1"
pin-project = "1.0.0"
rand = "0.8"
rand_chacha = "0.3"
regex = "1.0"
serde = { version = "1.0", features = ["derive"] }
tokio = { version = "1.11.0", features = ["net", "rt-multi-thread", "time", "fs", "io-util"] }
tokio-rustls = { version = "0.22", optional = true }
uuid = { version = "0.8", features = ["v4"] }

[dev-dependencies]
futures-executor = "0.3.14"
thiserror = "1.0"
tokio = { version = "1.11.0", features = ["macros", "test-util"] }

[package.metadata.docs.rs]
all-features = true<|MERGE_RESOLUTION|>--- conflicted
+++ resolved
@@ -35,12 +35,7 @@
 cookie = "0.15"
 futures-util = "0.3.14"
 httpdate = "1.0"
-<<<<<<< HEAD
-hyper = { version = "0.14.3", features = ["full"] }
-=======
 hyper = { version = "0.14.12", features = ["http1", "runtime", "server", "stream"] }
-itertools = "0.10.0"
->>>>>>> 38789dd5
 linked-hash-map = "0.5.3"
 log = "0.4"
 mime = "0.3.15"
