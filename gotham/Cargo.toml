--- conflicted
+++ resolved
@@ -33,13 +33,8 @@
 mio = "0.7"
 borrow-bag = { path = "../misc/borrow_bag", version = "1.0" }
 percent-encoding = "2.1"
-<<<<<<< HEAD
 pin-project = "0.4.20"
-uuid = { version = "0.7", features = ["v4"] }
-=======
-pin-project = "0.4.2"
 uuid = { version = "0.8", features = ["v4"] }
->>>>>>> 8ba0b3c1
 chrono = "0.4"
 base64 = "0.12"
 rand = "0.6"
