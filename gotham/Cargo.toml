[package]
name = "gotham"
version = "0.6.0" # Alter html_root_url in lib.rs also
authors = ["Shaun Mangelsdorf <s.mangelsdorf@gmail.com>",
          "Colin Bankier <colinbankier@gmail.com>",
		  "Dominic Meiser <git@msrd0.de>",
          "Isaac Whitfield <iw@whitfin.io>",
          "Judson Lester <nyarly@gmail.com>",
          "Bradley Beddoes <bradleybeddoes@gmail.com>"]
description = "A flexible web framework that promotes stability, safety, security and speed."
license = "MIT/Apache-2.0"
homepage = "https://gotham.rs"
repository = "https://github.com/gotham-rs/gotham"
readme = "README.md"
categories = ["web-programming::http-server"]
keywords = ["http", "async", "web", "framework", "server"]
edition = "2018"

[features]
default = ["rustls"]
rustls = ["tokio-rustls"]

[dependencies]
log = "0.4"
<<<<<<< HEAD
hyper = { version = "0.14.4", features = ["full"] }
serde = { version = "1.0", features = ["derive"] }
=======
hyper = { version = "0.14.3", features = ["full"] }
serde = "1.0"
serde_derive = "1.0"
>>>>>>> 0968caec
bincode = "1.0"
mime = "0.3.15"
mime_guess = "2.0.1"
futures = "0.3.1"
tokio = { version = "1.3", features = ["net", "rt-multi-thread", "time", "fs", "io-util"] }
bytes = "1.0"
borrow-bag = { path = "../misc/borrow_bag", version = "1.1" }
percent-encoding = "2.1"
pin-project = "1.0.0"
uuid = { version = "0.8", features = ["v4"] }
chrono = "0.4"
base64 = "0.13"
rand = "0.8"
rand_chacha = "0.3"
linked-hash-map = "0.5.3"
num_cpus = "1.8"
regex = "1.0"
cookie = "0.15"
http = "0.2"
httpdate = "0.3"
itertools = "0.10.0"
anyhow = "1.0"
tokio-rustls = { version = "0.22", optional = true }

[dev-dependencies]
gotham_derive = { path = "../gotham_derive" }
thiserror = "1.0"

[badges]
travis-ci = { repository = "gotham-rs/gotham", branch = "master" }<|MERGE_RESOLUTION|>--- conflicted
+++ resolved
@@ -22,14 +22,8 @@
 
 [dependencies]
 log = "0.4"
-<<<<<<< HEAD
 hyper = { version = "0.14.4", features = ["full"] }
 serde = { version = "1.0", features = ["derive"] }
-=======
-hyper = { version = "0.14.3", features = ["full"] }
-serde = "1.0"
-serde_derive = "1.0"
->>>>>>> 0968caec
 bincode = "1.0"
 mime = "0.3.15"
 mime_guess = "2.0.1"
