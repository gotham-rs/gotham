--- conflicted
+++ resolved
@@ -34,14 +34,9 @@
 bytes = "0.5"
 mio = "0.7"
 borrow-bag = "1.0"
-<<<<<<< HEAD
-url = "1.7"
-uuid = { version = "0.8", features = ["v4"] }
-=======
 percent-encoding = "2.1"
 pin-project = "0.4.2"
-uuid = { version = "0.7", features = ["v4"] }
->>>>>>> 5ddc9a22
+uuid = { version = "0.8", features = ["v4"] }
 chrono = "0.4"
 base64 = "0.11"
 rand = "0.6"
