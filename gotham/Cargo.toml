--- conflicted
+++ resolved
@@ -48,11 +48,8 @@
 http = "0.2"
 httpdate = "0.3"
 failure = "0.1"
-<<<<<<< HEAD
 thiserror = "1.0"
-=======
 itertools = "0.9.0"
->>>>>>> 992e0e7c
 tokio-rustls = { version = "0.12.1", optional = true }
 
 [dev-dependencies]
