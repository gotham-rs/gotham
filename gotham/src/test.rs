/// Test request behavior, shared between the tls::test and plain::test modules.
pub mod request;

use std::convert::TryFrom;
use std::fmt;
use std::ops::{Deref, DerefMut};

use anyhow::anyhow;
use futures::prelude::*;
use hyper::client::connect::Connect;
use hyper::client::Client;
use hyper::header::CONTENT_TYPE;
use hyper::{body, Body, Method, Response, Uri};
use log::warn;
use mime;
use tokio::time::Delay;

pub use crate::plain::test::TestServer;
use futures::TryFutureExt;
pub use request::TestRequest;

pub(crate) trait BodyReader {
    /// Runs the underlying event loop until the response body has been fully read. An `Ok(_)`
    /// response holds a buffer containing all bytes of the response body.
    fn read_body(&mut self, response: Response<Body>) -> Result<Vec<u8>, hyper::Error>;
}

/// An in memory server for testing purposes.
pub trait Server: Clone {
    /// Runs a Future until it resolves.
<<<<<<< HEAD
    fn run_future<F, R>(&self, future: F) -> R
    where
        F: Send + 'static + Future<Output = R>,
        R: Send + 'static;
=======
    fn run_future<F, O>(&self, future: F) -> O
    where
        F: Future<Output = O>;
>>>>>>> 0ea62ca4

    /// Returns a Delay that will expire when a request should.
    fn request_expiry(&self) -> Delay;

    /// Runs the event loop until the response future is completed.
    ///
    /// If the future came from a different instance of `Server`, the event loop will run until
    /// the timeout is triggered.
    fn run_request<F>(&self, f: F) -> anyhow::Result<F::Ok>
    where
        F: TryFuture + Unpin + Send + 'static,
        F::Ok: Send,
        F::Error: Into<anyhow::Error> + Send,
    {
        self.run_future(
            // Race the timeout against the request future
            future::try_select(f, self.request_expiry().then(future::ok::<_, F::Error>))
                // Map an error in either (though it can only occur in the request future)
                .map_err(|either| either.factor_first().0.into())
                // Finally, map the Ok(Either) (left = request, right = timeout) to Ok/Err
                .and_then(|might_expire| {
                    future::ready(match might_expire {
                        future::Either::Left((item, _)) => Ok(item),
                        future::Either::Right(_) => Err(anyhow!("timed out")),
                    })
                })
<<<<<<< HEAD
                .into_future(),
=======
                .into_future()
                // Finally, make the fail error compatible
                .map_err(|error| error.into()),
>>>>>>> 0ea62ca4
        )
    }
}

impl<T: Server> BodyReader for T {
    fn read_body(&mut self, response: Response<Body>) -> Result<Vec<u8>, hyper::Error> {
        let f = body::to_bytes(response.into_body()).and_then(|b| future::ok(b.to_vec()));
        self.run_future(f).map_err(|error| error.into())
    }
}

/// Client interface for issuing requests to a `Server`.
pub struct TestClient<TS: Server, C: Connect> {
    pub(crate) client: Client<C, Body>,
    pub(crate) test_server: TS,
}

impl<TS: Server + 'static, C: Connect + Clone + Send + Sync + 'static> TestClient<TS, C> {
    /// Begin constructing a HEAD request using this `TestClient`.
    pub fn head<U>(&self, uri: U) -> TestRequest<TS, C>
    where
        Uri: TryFrom<U>,
        <Uri as TryFrom<U>>::Error: Into<http::Error>,
    {
        self.build_request(Method::HEAD, uri)
    }

    /// Begin constructing a GET request using this `TestClient`.
    pub fn get<U>(&self, uri: U) -> TestRequest<TS, C>
    where
        Uri: TryFrom<U>,
        <Uri as TryFrom<U>>::Error: Into<http::Error>,
    {
        self.build_request(Method::GET, uri)
    }

    /// Begin constructing an OPTIONS request using this `TestClient`.
    pub fn options<U>(&self, uri: U) -> TestRequest<TS, C>
    where
        Uri: TryFrom<U>,
        <Uri as TryFrom<U>>::Error: Into<http::Error>,
    {
        self.build_request(Method::OPTIONS, uri)
    }

    /// Begin constructing a POST request using this `TestClient`.
    pub fn post<B, U>(&self, uri: U, body: B, mime: mime::Mime) -> TestRequest<TS, C>
    where
        B: Into<Body>,
        Uri: TryFrom<U>,
        <Uri as TryFrom<U>>::Error: Into<http::Error>,
    {
        self.build_request_with_body(Method::POST, uri, body, mime)
    }

    /// Begin constructing a PUT request using this `TestClient`.
    pub fn put<B, U>(&self, uri: U, body: B, mime: mime::Mime) -> TestRequest<TS, C>
    where
        B: Into<Body>,
        Uri: TryFrom<U>,
        <Uri as TryFrom<U>>::Error: Into<http::Error>,
    {
        self.build_request_with_body(Method::PUT, uri, body, mime)
    }

    /// Begin constructing a PATCH request using this `TestClient`.
    pub fn patch<B, U>(&self, uri: U, body: B, mime: mime::Mime) -> TestRequest<TS, C>
    where
        B: Into<Body>,
        Uri: TryFrom<U>,
        <Uri as TryFrom<U>>::Error: Into<http::Error>,
    {
        self.build_request_with_body(Method::PATCH, uri, body, mime)
    }

    /// Begin constructing a DELETE request using this `TestClient`.
    pub fn delete<U>(&self, uri: U) -> TestRequest<TS, C>
    where
        Uri: TryFrom<U>,
        <Uri as TryFrom<U>>::Error: Into<http::Error>,
    {
        self.build_request(Method::DELETE, uri)
    }

    /// Begin constructing a request with the given HTTP method and URI.
    pub fn build_request<U>(&self, method: Method, uri: U) -> TestRequest<TS, C>
    where
        Uri: TryFrom<U>,
        <Uri as TryFrom<U>>::Error: Into<http::Error>,
    {
        TestRequest::new(self, method, uri)
    }

    /// Begin constructing a request with the given HTTP method, URI and body.
    pub fn build_request_with_body<B, U>(
        &self,
        method: Method,
        uri: U,
        body: B,
        mime: mime::Mime,
    ) -> TestRequest<TS, C>
    where
        B: Into<Body>,
        Uri: TryFrom<U>,
        <Uri as TryFrom<U>>::Error: Into<http::Error>,
    {
        let mut request = self.build_request(method, uri);

        {
            let headers = request.headers_mut();
            headers.insert(CONTENT_TYPE, mime.to_string().parse().unwrap());
        }

        *request.body_mut() = body.into();

        request
    }

    /// Send a constructed request using this `TestClient`, and await the response.
    pub fn perform(&self, req: TestRequest<TS, C>) -> anyhow::Result<TestResponse> {
        let req_future = self.client.request(req.request()).map_err(|e| {
            warn!("Error from test client request {:?}", e);
            e
        });

        self.test_server
            .run_request(req_future)
            .map(|response| TestResponse {
                response,
                reader: Box::new(self.test_server.clone()),
            })
    }
}

/// Wrapping struct for the `Response` returned by a `TestClient`. Provides access to the
/// `Response` value via the `Deref` and `DerefMut` traits, and also provides a function for
/// awaiting a completed response body.
///
/// # Examples
///
/// ```rust
/// # extern crate hyper;
/// # extern crate gotham;
/// # extern crate mime;
/// #
/// # use gotham::state::State;
/// # use gotham::helpers::http::response::create_response;
/// # use hyper::{Body, Response, StatusCode};
/// #
/// # fn my_handler(state: State) -> (State, Response<Body>) {
/// #   let body = "This is the body content.".to_string();
/// #   let response = create_response(&state,
/// #                                  StatusCode::OK,
/// #                                  mime::TEXT_PLAIN,
/// #                                  body);
/// #
/// #   (state, response)
/// # }
/// #
/// # fn main() {
/// use gotham::test::TestServer;
///
/// let test_server = TestServer::new(|| Ok(my_handler)).unwrap();
///
/// let response = test_server.client().get("http://localhost/").perform().unwrap();
/// assert_eq!(response.status(), StatusCode::OK);
/// let body = response.read_body().unwrap();
/// assert_eq!(&body[..], b"This is the body content.");
/// # }
/// ```
///
pub struct TestResponse {
    response: Response<Body>,
    reader: Box<dyn BodyReader>,
}

impl Deref for TestResponse {
    type Target = Response<Body>;

    fn deref(&self) -> &Response<Body> {
        &self.response
    }
}

impl DerefMut for TestResponse {
    fn deref_mut(&mut self) -> &mut Response<Body> {
        &mut self.response
    }
}

impl fmt::Debug for TestResponse {
    fn fmt(&self, f: &mut fmt::Formatter) -> fmt::Result {
        write!(f, "TestResponse")
    }
}

impl TestResponse {
    /// Awaits the body of the underlying `Response`, and returns it. This will cause the event
    /// loop to execute until the `Response` body has been fully read into the `Vec<u8>`.
    pub fn read_body(mut self) -> Result<Vec<u8>, hyper::Error> {
        self.reader.read_body(self.response)
    }

    /// Awaits the UTF-8 encoded body of the underlying `Response`, and returns the `String`. This
    /// will cause the event loop to execute until the `Response` body has been fully read and the
    /// `String` created.
    pub fn read_utf8_body(self) -> anyhow::Result<String> {
        let buf = self.read_body()?;
        let s = String::from_utf8(buf)?;
        Ok(s)
    }
}<|MERGE_RESOLUTION|>--- conflicted
+++ resolved
@@ -28,16 +28,9 @@
 /// An in memory server for testing purposes.
 pub trait Server: Clone {
     /// Runs a Future until it resolves.
-<<<<<<< HEAD
-    fn run_future<F, R>(&self, future: F) -> R
-    where
-        F: Send + 'static + Future<Output = R>,
-        R: Send + 'static;
-=======
     fn run_future<F, O>(&self, future: F) -> O
     where
         F: Future<Output = O>;
->>>>>>> 0ea62ca4
 
     /// Returns a Delay that will expire when a request should.
     fn request_expiry(&self) -> Delay;
@@ -64,13 +57,8 @@
                         future::Either::Right(_) => Err(anyhow!("timed out")),
                     })
                 })
-<<<<<<< HEAD
                 .into_future(),
-=======
-                .into_future()
-                // Finally, make the fail error compatible
                 .map_err(|error| error.into()),
->>>>>>> 0ea62ca4
         )
     }
 }
