//! Defines a hierarchial `Tree` with subtrees of `Node`.

use helpers::http::PercentDecoded;
use hyper::Body;
use router::route::Route;
use router::tree::node::Node;
use router::tree::segment::{SegmentMapping, SegmentType};

pub mod node;
pub mod regex;
pub mod segment;

/// A hierarchical structure that provides a root `Node` and subtrees of linked nodes
/// that represent valid `Request` paths.
///
/// The `Tree` is created by the `gotham::router::builder` API and used internally by the `Router`
/// to determine the valid `Route` instances for a request path before dispatch.
pub struct Tree {
    root: Node,
}

impl Tree {
    /// Creates a new `Tree` and root `Node`.
    pub fn new() -> Self {
        trace!(" creating new tree");
        Tree {
            root: Node::new("/", SegmentType::Static),
        }
    }

    /// Adds a direct child to the root of the `Tree`.
    pub fn add_child(&mut self, child: Node) {
        self.root.add_child(child);
    }

    /// Adds a `Route` be evaluated by the `Router` when the root of the `Tree` is requested.
    pub fn add_route(&mut self, route: Box<Route + Send + Sync>) {
        self.root.add_route(route);
    }

    /// Borrow the root `NodeBuilder` as mutable.
    pub fn borrow_root_mut(&mut self) -> &mut Node {
        &mut self.root
    }

<<<<<<< HEAD
    /// Adds a `Route` be evaluated by the `Router` when the root of the `Tree` is requested.
    pub fn add_route(&mut self, route: Box<Route<ResBody = Body> + Send + Sync>) {
        self.root.add_route(route);
=======
    /// Determines if a child `Node` representing the exact segment provided exists at the root of
    /// the `Tree`.
    ///
    /// To be used in building a `Tree` structure only.
    pub fn has_child(&self, segment: &str, segment_type: SegmentType) -> bool {
        self.root.has_child(segment, segment_type)
>>>>>>> 1f8ca079
    }

    /// Attempt to acquire a path from the `Tree` which matches the `Request` path and is routable.
    pub(crate) fn traverse<'a>(
        &'a self,
        req_path_segments: &'a [PercentDecoded],
    ) -> Option<(&Node, SegmentMapping<'a>, usize)> {
        trace!(" starting tree traversal");
        self.root.match_node(req_path_segments)
    }
}

#[cfg(test)]
mod tests {
    use hyper::{Method, Response, StatusCode};

    use extractor::{NoopPathExtractor, NoopQueryStringExtractor};
    use helpers::http::request::path::RequestPathSegments;
    use helpers::http::response::create_response;
    use pipeline::set::*;
    use router::route::dispatch::DispatcherImpl;
    use router::route::matcher::MethodOnlyRouteMatcher;
    use router::route::{Delegation, Extractors, RouteImpl};
    use state::State;

    use super::*;

    fn handler(state: State) -> (State, Response<Body>) {
        let res = create_response(&state, StatusCode::OK, None);
        (state, res)
    }

    #[test]
    fn tree_traversal_tests() {
        let pipeline_set = finalize_pipeline_set(new_pipeline_set());
        let mut tree = Tree::new();

        let mut activate_node_builder = Node::new("activate", SegmentType::Static);

        let mut thing_node_builder = Node::new("thing", SegmentType::Dynamic);
        let thing_route = {
            let methods = vec![Method::GET];
            let matcher = MethodOnlyRouteMatcher::new(methods);
            let dispatcher = Box::new(DispatcherImpl::new(|| Ok(handler), (), pipeline_set));
            let extractors: Extractors<NoopPathExtractor, NoopQueryStringExtractor> =
                Extractors::new();
            let route = RouteImpl::new(matcher, dispatcher, extractors, Delegation::Internal);
            Box::new(route)
        };
        thing_node_builder.add_route(thing_route);

        activate_node_builder.add_child(thing_node_builder);
        tree.add_child(activate_node_builder);

        let request_path_segments = RequestPathSegments::new("/%61ctiv%61te/workflow5");
        match tree.traverse(request_path_segments.segments().as_slice()) {
            Some((node, params, processed)) => {
                assert!(node.is_routable());
                assert_eq!(processed, 2);
                assert_eq!(
                    params.get("thing").unwrap().last().unwrap().as_ref(),
                    "workflow5"
                );
            }
            None => panic!(),
        }

        assert!(
            tree.traverse(&[PercentDecoded::new("/").unwrap()])
                .is_none()
        );
        assert!(
            tree.traverse(&[PercentDecoded::new("/activate").unwrap()])
                .is_none()
        );
    }
}<|MERGE_RESOLUTION|>--- conflicted
+++ resolved
@@ -34,7 +34,7 @@
     }
 
     /// Adds a `Route` be evaluated by the `Router` when the root of the `Tree` is requested.
-    pub fn add_route(&mut self, route: Box<Route + Send + Sync>) {
+    pub fn add_route(&mut self, route: Box<Route<ResBody = Body> + Send + Sync>) {
         self.root.add_route(route);
     }
 
@@ -43,18 +43,12 @@
         &mut self.root
     }
 
-<<<<<<< HEAD
-    /// Adds a `Route` be evaluated by the `Router` when the root of the `Tree` is requested.
-    pub fn add_route(&mut self, route: Box<Route<ResBody = Body> + Send + Sync>) {
-        self.root.add_route(route);
-=======
     /// Determines if a child `Node` representing the exact segment provided exists at the root of
     /// the `Tree`.
     ///
     /// To be used in building a `Tree` structure only.
     pub fn has_child(&self, segment: &str, segment_type: SegmentType) -> bool {
         self.root.has_child(segment, segment_type)
->>>>>>> 1f8ca079
     }
 
     /// Attempt to acquire a path from the `Tree` which matches the `Request` path and is routable.
