//! Defines types for `Middleware`, a reusable unit of logic that can apply to a group of requests
//! by being added to the `Pipeline` in a `Router`.

use std::io;
use std::panic::RefUnwindSafe;

use handler::HandlerFuture;
use state::State;

pub mod chain;
pub mod session;
<<<<<<< HEAD
pub mod workers;
=======
pub mod state;
>>>>>>> 1f8ca079

/// `Middleware` has the opportunity to provide additional behaviour to the `Request` / `Response`
/// interaction. For example:
///
/// * The request can be halted due to some unmet precondition;
/// * Processing the request can be delayed until some other action has completed;
/// * Middleware-specific state data can be recorded in the `State` struct for use elsewhere;
/// * The returned future can be manipulated via continuations to provide additional behaviour
///   after the request completes.
///
/// # Examples
///
/// Taking no action, and immediately passing the `Request` through to the rest of the application:
///
/// ```rust
/// # extern crate gotham;
/// # #[macro_use]
/// # extern crate gotham_derive;
/// # extern crate hyper;
/// #
/// # use hyper::{Response, StatusCode};
/// # use gotham::handler::HandlerFuture;
/// # use gotham::middleware::Middleware;
/// # use gotham::pipeline::*;
/// # use gotham::pipeline::single::*;
/// # use gotham::router::builder::*;
/// # use gotham::state::State;
/// # use gotham::test::TestServer;
/// #
/// #[derive(NewMiddleware, Copy, Clone)]
/// struct NoopMiddleware;
///
/// impl Middleware for NoopMiddleware {
///     fn call<Chain>(self, state: State, chain: Chain) -> Box<HandlerFuture>
///         where Chain: FnOnce(State) -> Box<HandlerFuture> + Send + 'static
///     {
///         chain(state)
///     }
/// }
/// #
/// # fn main() {
/// #   let (chain, pipelines) = single_pipeline(
/// #       new_pipeline()
/// #           .add(NoopMiddleware)
/// #           .build()
/// #   );
/// #
/// #   let router = build_router(chain, pipelines, |route| {
/// #       route
/// #           .get("/")
/// #           .to_new_handler(|| {
/// #               Ok(|state| (state, Response::new().with_status(StatusCode::Accepted)))
/// #           });
/// #   });
/// #
/// #   let test_server = TestServer::new(router).unwrap();
/// #   let response = test_server.client().get("https://example.com/").perform().unwrap();
/// #   assert_eq!(response.status(), StatusCode::Accepted);
/// # }
/// ```
///
/// Recording a piece of state data before passing the request through:
///
/// ```rust
/// # extern crate gotham;
/// # #[macro_use]
/// # extern crate gotham_derive;
/// # extern crate hyper;
/// #
/// # use hyper::{Response, StatusCode};
/// # use gotham::handler::HandlerFuture;
/// # use gotham::middleware::Middleware;
/// # use gotham::pipeline::*;
/// # use gotham::pipeline::single::*;
/// # use gotham::router::builder::*;
/// # use gotham::state::State;
/// # use gotham::test::TestServer;
/// #
/// #[derive(NewMiddleware, Copy, Clone)]
/// struct MiddlewareWithStateData;
///
/// #[derive(StateData)]
/// struct MiddlewareStateData {
///     i: i32,
/// }
///
/// impl Middleware for MiddlewareWithStateData {
///     fn call<Chain>(self, mut state: State, chain: Chain) -> Box<HandlerFuture>
///         where Chain: FnOnce(State) -> Box<HandlerFuture> + Send + 'static
///     {
///         state.put(MiddlewareStateData { i: 10 });
///         chain(state)
///     }
/// }
/// #
/// # fn main() {
/// #   let (chain, pipelines) = single_pipeline(
/// #       new_pipeline()
/// #           .add(MiddlewareWithStateData)
/// #           .build()
/// #   );
/// #
/// #   let router = build_router(chain, pipelines, |route| {
/// #       route
/// #           .get("/")
/// #           .to_new_handler(|| {
/// #               Ok(|mut state: State| {
/// #                   let data = state.take::<MiddlewareStateData>();
/// #                   let body = format!("{}", data.i).into_bytes();
/// #                   (state, Response::new().with_status(StatusCode::Ok).with_body(body))
/// #               })
/// #           });
/// #   });
/// #
/// #   let test_server = TestServer::new(router).unwrap();
/// #   let response = test_server.client().get("https://example.com/").perform().unwrap();
/// #   assert_eq!(response.status(), StatusCode::Ok);
/// #   let body = response.read_utf8_body().unwrap();
/// #   assert_eq!(&body, "10");
/// # }
/// ```
///
/// Decorating the response after the request has completed:
///
/// ```rust
/// # extern crate gotham;
/// # #[macro_use]
/// # extern crate gotham_derive;
/// # extern crate hyper;
/// # extern crate futures;
/// #
/// # use futures::Future;
/// # use hyper::{Response, StatusCode};
/// # use hyper::header::Warning;
/// # use gotham::handler::HandlerFuture;
/// # use gotham::middleware::Middleware;
/// # use gotham::pipeline::*;
/// # use gotham::pipeline::single::*;
/// # use gotham::router::builder::*;
/// # use gotham::state::State;
/// # use gotham::test::TestServer;
/// #
/// #[derive(NewMiddleware, Copy, Clone)]
/// struct MiddlewareAddingResponseHeader;
///
/// impl Middleware for MiddlewareAddingResponseHeader {
///     fn call<Chain>(self, state: State, chain: Chain) -> Box<HandlerFuture>
///         where Chain: FnOnce(State) -> Box<HandlerFuture> + Send + 'static
///     {
///         let f = chain(state)
///             .map(|(state, mut response)| {
///                 response.headers_mut().set(
///                     Warning {
///                         code: 299,
///                         agent: "example.com".to_owned(),
///                         text: "Deprecated".to_owned(),
///                         date: None,
///                     }
///                 );
///
///                 (state, response)
///             });
///
///         Box::new(f)
///     }
/// }
/// #
/// # fn main() {
/// #   let (chain, pipelines) = single_pipeline(
/// #       new_pipeline()
/// #           .add(MiddlewareAddingResponseHeader)
/// #           .build()
/// #   );
/// #
/// #   let router = build_router(chain, pipelines, |route| {
/// #       route
/// #           .get("/")
/// #           .to_new_handler(|| {
/// #               Ok(|state| (state, Response::new().with_status(StatusCode::Accepted)))
/// #           });
/// #   });
/// #
/// #   let test_server = TestServer::new(router).unwrap();
/// #   let response = test_server.client().get("https://example.com/").perform().unwrap();
/// #   assert_eq!(response.status(), StatusCode::Accepted);
/// #
/// #   {
/// #       let warning = response.headers().get::<Warning>().unwrap();
/// #       assert_eq!(warning.code, 299);
/// #       assert_eq!(warning.agent, "example.com");
/// #       assert_eq!(warning.text, "Deprecated");
/// #       assert!(warning.date.is_none());
/// #   }
/// # }
/// ```
///
/// Terminating the request early based on some arbitrary condition:
///
/// ```rust
/// # extern crate gotham;
/// # #[macro_use]
/// # extern crate gotham_derive;
/// # extern crate hyper;
/// # extern crate futures;
/// #
/// # use hyper::{Response, Method, StatusCode};
/// # use futures::future;
/// # use gotham::helpers::http::response::create_response;
/// # use gotham::handler::HandlerFuture;
/// # use gotham::middleware::Middleware;
/// # use gotham::pipeline::*;
/// # use gotham::pipeline::single::*;
/// # use gotham::router::builder::*;
/// # use gotham::state::{State, FromState};
/// # use gotham::test::TestServer;
/// #
/// #[derive(NewMiddleware, Copy, Clone)]
/// struct ConditionalMiddleware;
///
/// impl Middleware for ConditionalMiddleware {
///     fn call<Chain>(self, state: State, chain: Chain) -> Box<HandlerFuture>
///         where Chain: FnOnce(State) -> Box<HandlerFuture> + Send + 'static
///     {
///         if *Method::borrow_from(&state) == Method::Get {
///             chain(state)
///         } else {
///             let response = create_response(&state, StatusCode::MethodNotAllowed, None);
///             Box::new(future::ok((state, response)))
///         }
///     }
/// }
/// #
/// # fn main() {
/// #   let (chain, pipelines) = single_pipeline(
/// #       new_pipeline()
/// #           .add(ConditionalMiddleware)
/// #           .build()
/// #   );
/// #
/// #   let router = build_router(chain, pipelines, |route| {
/// #       route
/// #           .get_or_head("/")
/// #           .to_new_handler(|| {
/// #               Ok(|state| (state, Response::new().with_status(StatusCode::Accepted)))
/// #           });
/// #   });
/// #
/// #   let test_server = TestServer::new(router).unwrap();
/// #
/// #   let response = test_server.client().get("https://example.com/").perform().unwrap();
/// #   assert_eq!(response.status(), StatusCode::Accepted);
/// #
/// #   let response = test_server.client().head("https://example.com/").perform().unwrap();
/// #   assert_eq!(response.status(), StatusCode::MethodNotAllowed);
/// # }
/// ```
///
/// Asynchronous middleware, which continues the request after some action completes:
///
/// ```rust
/// # extern crate gotham;
/// # #[macro_use]
/// # extern crate gotham_derive;
/// # extern crate hyper;
/// # extern crate futures;
/// #
/// # use futures::{future, Future};
/// # use hyper::{Response, StatusCode};
/// # use gotham::handler::HandlerFuture;
/// # use gotham::middleware::Middleware;
/// # use gotham::pipeline::*;
/// # use gotham::pipeline::single::*;
/// # use gotham::router::builder::*;
/// # use gotham::state::State;
/// # use gotham::test::TestServer;
/// #
/// #[derive(NewMiddleware, Copy, Clone)]
/// struct AsyncMiddleware;
///
/// impl Middleware for AsyncMiddleware {
///     fn call<Chain>(self, state: State, chain: Chain) -> Box<HandlerFuture>
///         where Chain: FnOnce(State) -> Box<HandlerFuture> + Send + 'static
///     {
///         // This could be any asynchronous action. `future::lazy(_)` defers a function
///         // until the next cycle of tokio's event loop.
///         let f = future::lazy(|| future::ok(()));
///         Box::new(f.and_then(move |_| chain(state)))
///     }
/// }
/// #
/// # fn main() {
/// #   let (chain, pipelines) = single_pipeline(
/// #       new_pipeline()
/// #           .add(AsyncMiddleware)
/// #           .build()
/// #   );
/// #
/// #   let router = build_router(chain, pipelines, |route| {
/// #       route
/// #           .get("/")
/// #           .to_new_handler(|| {
/// #               Ok(|state| (state, Response::new().with_status(StatusCode::Accepted)))
/// #           });
/// #   });
/// #
/// #   let test_server = TestServer::new(router).unwrap();
/// #   let response = test_server.client().get("https://example.com/").perform().unwrap();
/// #   assert_eq!(response.status(), StatusCode::Accepted);
/// # }
/// ```
pub trait Middleware {
    /// Entry point to the middleware. To pass the request on to the application, the middleware
    /// invokes the `chain` function with the provided `state`.
    ///
    /// By convention, the middleware should:
    ///
    /// * Not modify any request components added to `State` by Gotham.
    /// * Avoid modifying parts of the `State` that don't strictly need to be modified to perform
    ///   its function.
    fn call<Chain>(self, state: State, chain: Chain) -> Box<HandlerFuture>
    where
        Chain: FnOnce(State) -> Box<HandlerFuture> + Send + 'static,
        Self: Sized;
}

/// A type which is used to spawn new `Middleware` values. When implementing a `Middleware`, this
/// defines how instances of the `Middleware` are created.
///
/// This can be derived by `Middleware` that implement `Clone`, and will result in the following
/// implementation:
///
/// ```rust
/// # extern crate gotham;
/// #
/// # use std::io;
/// # use gotham::middleware::{NewMiddleware, Middleware};
/// # use gotham::handler::HandlerFuture;
/// # use gotham::pipeline::new_pipeline;
/// # use gotham::state::State;
/// #
/// # #[allow(unused)]
/// # #[derive(Copy, Clone)]
/// struct MyMiddleware;
///
/// impl NewMiddleware for MyMiddleware {
///     type Instance = Self;
///
///     fn new_middleware(&self) -> io::Result<Self::Instance> {
///         Ok(self.clone())
///     }
/// }
/// #
/// # impl Middleware for MyMiddleware {
/// #   fn call<Chain>(self, _state: State, _chain: Chain) -> Box<HandlerFuture>
/// #       where Chain: FnOnce(State) -> Box<HandlerFuture> + 'static
/// #   {
/// #       unimplemented!()
/// #   }
/// # }
/// #
/// # fn main() {
/// #   // Just for the implied type assertion.
/// #   new_pipeline().add(MyMiddleware).build();
/// # }
pub trait NewMiddleware: Sync + RefUnwindSafe {
    /// The type of `Middleware` created by the `NewMiddleware`.
    type Instance: Middleware;

    /// Create and return a new `Middleware` value.
    fn new_middleware(&self) -> io::Result<Self::Instance>;
}<|MERGE_RESOLUTION|>--- conflicted
+++ resolved
@@ -9,11 +9,8 @@
 
 pub mod chain;
 pub mod session;
-<<<<<<< HEAD
+pub mod state;
 pub mod workers;
-=======
-pub mod state;
->>>>>>> 1f8ca079
 
 /// `Middleware` has the opportunity to provide additional behaviour to the `Request` / `Response`
 /// interaction. For example:
