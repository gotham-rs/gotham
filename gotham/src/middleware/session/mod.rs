--- conflicted
+++ resolved
@@ -184,8 +184,10 @@
 /// ## Examples
 ///
 /// ```rust
+
 /// # #[macro_use]
 /// # extern crate serde_derive;
+
 /// #
 /// # use std::sync::Arc;
 /// # use std::time::Duration;
@@ -228,8 +230,9 @@
 /// #       let session = MySessionType {
 /// #           items: vec!["a".into(), "b".into(), "c".into()],
 /// #       };
+
 /// #       let bytes = bincode::serialize(&session).unwrap();
-/// #       futures::executor::block_on(backend.persist_session(
+/// #       futures_executor::block_on(backend.persist_session(
 /// #           &state,
 /// #           identifier.clone(),
 /// #           &bytes[..]
@@ -1173,7 +1176,7 @@
         };
         let bytes = bincode::serialize(&session).unwrap();
 
-        futures::executor::block_on(
+        futures_executor::block_on(
             m.backend
                 .persist_session(&state, identifier.clone(), &bytes),
         )
@@ -1219,11 +1222,7 @@
 
         let state = State::new();
         let m = nm.new_middleware().unwrap();
-<<<<<<< HEAD
-        let bytes = futures_executor::block_on(m.backend.read_session(identifier))
-=======
-        let bytes = futures::executor::block_on(m.backend.read_session(&state, identifier))
->>>>>>> 51438165
+        let bytes = futures_executor::block_on(m.backend.read_session(&state, identifier))
             .unwrap()
             .unwrap();
         let updated = bincode::deserialize::<TestSession>(&bytes[..]).unwrap();
