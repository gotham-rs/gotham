--- conflicted
+++ resolved
@@ -13,13 +13,8 @@
 futures-util = "0.3.14"
 
 log = "0.4"
-<<<<<<< HEAD
 diesel = { version = "2.0.0", features = ["r2d2", "sqlite"] }
-diesel_migrations = { version = "1.4", features = ["sqlite"] }
-=======
-diesel = { version = "1.4.6", features = ["r2d2", "sqlite"] }
 diesel_migrations = { version = "2.0", features = ["sqlite"] }
->>>>>>> a585e6c3
 serde = { version = "1.0", features = ["derive"] }
 serde_json = "1.0"
 
