[package]
name = "gotham_examples_handlers_form_urlencoded"
description = "An example of decoding requests from an HTML form element"
version = "0.0.0"
authors = ["Jacob Budin <self@jacobbudin.com>"]
publish = false
edition = "2018"

[dependencies]
gotham = { path = "../../../gotham" }
<<<<<<< HEAD
futures = "0.3.1"
=======

mime = "0.3"
futures-util = "0.3.14"
>>>>>>> 00d59f43
url = "2.1"<|MERGE_RESOLUTION|>--- conflicted
+++ resolved
@@ -8,11 +8,6 @@
 
 [dependencies]
 gotham = { path = "../../../gotham" }
-<<<<<<< HEAD
-futures = "0.3.1"
-=======
 
-mime = "0.3"
 futures-util = "0.3.14"
->>>>>>> 00d59f43
 url = "2.1"